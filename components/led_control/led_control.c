<<<<<<< HEAD
#include "led_control.h"
=======
>>>>>>> ad235ded
#include <stdint.h>
#include "freertos/FreeRTOS.h"
#include "freertos/task.h"
#include "freertos/queue.h"
#include "driver/gpio.h"
#include "esp_log.h"
#include "event_router.h"

<<<<<<< HEAD

static QueueHandle_t led_control_evt_queue;

#define LED_CTRL_DEBUG_ENABLE
#ifndef LED_CTRL_DEBUG_ENABLE
    #define LED_CTRL_LOGI(...) do {} while(0)
    #define LED_CTRL_LOGE(...) do {} while(0)
    #define LED_CTRL_LOGW(...) do {} while(0)
=======
// LED1 Strip configuration
#define LED1_RMT_TX_CHANNEL RMT_CHANNEL_0
#define LED1_RMT_TX_GPIO (16)
#define LED1_STRIP_LED_NUMBER (30)
#define LED1_CHASE_SPEED_MS (25)

// LED2 Strip configuration
#define LED2_RMT_TX_CHANNEL RMT_CHANNEL_1
#define LED2_RMT_TX_GPIO (3)
#define LED2_STRIP_LED_NUMBER (30)
#define LED2_CHASE_SPEED_MS (50)

// LED3 Strip configuration
#define LED3_RMT_TX_CHANNEL RMT_CHANNEL_2
#define LED3_RMT_TX_GPIO (1)
#define LED3_STRIP_LED_NUMBER (30)
#define LED3_CHASE_SPEED_MS (50)

// LED4 Strip configuration
#define LED4_RMT_TX_CHANNEL RMT_CHANNEL_3
#define LED4_RMT_TX_GPIO (4)
#define LED4_STRIP_LED_NUMBER (30)
#define LED4_CHASE_SPEED_MS (100)

static QueueHandle_t led_control_evt_queue;

#define LED_CONTROL_DEBUG_ENABLE
#ifndef LED_CONTROL_DEBUG_ENABLE
    #define LED_CONTROL_LOGI(...) do {} while(0)
    #define LED_CONTROL_LOGE(...) do {} while(0)
    #define LED_CONTROL_LOGW(...) do {} while(0)
>>>>>>> ad235ded
if
#else
// Tag used for ESP serial console messages
	static const char *TAG = "[LED_CONTROL]";
<<<<<<< HEAD
	#define LED_CTRL_LOGI(...) ESP_LOGI(TAG, LOG_COLOR(LOG_COLOR_PURPLE) __VA_ARGS__)
	#define LED_CTRL_LOGE(...) ESP_LOGE(TAG, LOG_COLOR(LOG_COLOR_PURPLE) __VA_ARGS__)
	#define LED_CTRL_LOGW(...) ESP_LOGW(TAG, LOG_COLOR(LOG_COLOR_PURPLE) __VA_ARGS__)
#endif


// static void button_notify_event(uint32_t gpio_num, uint32_t btn_event)
// {
//     event_t event = {0}; 
//     event.src = TASK_BUTTON;
//     event.dest = TASK_LED_CONTROL;
//     event.id = EVENT_INVALID;
//     event.payload.len = 0;

//     switch (gpio_num)
//     {
//         case BUTTON1_GPIO: event.id = btn_event; break;
//     default:
//         break;
//     }

//     if(event.id != EVENT_INVALID)
//         event_router_write(&event);
// }


=======
	#define LED_CONTROL_LOGI(...) ESP_LOGI(TAG, LOG_COLOR(LOG_COLOR_BROWN) __VA_ARGS__)
	#define LED_CONTROL_LOGE(...) ESP_LOGE(TAG, LOG_COLOR(LOG_COLOR_BROWN) __VA_ARGS__)
	#define LED_CONTROL_LOGW(...) ESP_LOGW(TAG, LOG_COLOR(LOG_COLOR_BROWN) __VA_ARGS__)
#endif

static const char *state_name[STATE_LAST] = 
{
    "STATE_INVALID",
    "STATE_LED_CONTROL_OFF", 
    "STATE_LED_CONTROL_ON", 
};

//******************** FUNCTION DEFINITION *****************************************//
static void enter_seq_led_strip_off(led_control_fsm_t *fsm);
static void on_state_led_strip_off(led_control_fsm_t *fsm);
static void on_state_led_strip_on(led_control_fsm_t *fsm);
static void enter_seq_led_strip_on(led_control_fsm_t *fsm);
static void exit_action_led_strip_on(led_control_fsm_t *fsm);


static void led_control_set_state(led_control_fsm_t *fsm, led_control_state_t state)
{
    fsm->state.last = fsm->state.curr;
    fsm->state.curr = state;
    memset(&fsm->event, 0, sizeof(event_t)); // Clear the event
    LED_CONTROL_LOGI("transitioning to state -> [%s]", state_name[state]);
}

static void enter_seq_led_strip_off(led_control_fsm_t *fsm)
{
    led_control_set_state(fsm, STATE_LED_CONTROL_OFF);
    LED_CONTROL_LOGI("enter sequence for state -> [%s]", state_name[fsm->state.curr]);
}

static void enter_seq_led_strip_on(led_control_fsm_t *fsm)
{
    led_control_set_state(fsm, STATE_LED_CONTROL_ON);
    LED_CONTROL_LOGI("enter sequence for state -> [%s]", state_name[fsm->state.curr]);
    entry_action_led_strip_on(fsm);
}

static void entry_action_led_strip_on(led_control_fsm_t *fsm)
{
    LED_CONTROL_LOGI("entry action for state -> [%s]", state_name[fsm->state.curr]);
    LED_CONTROL_LOGI("ON Animation Type   : %d", fsm->iface.on_animation);
    LED_CONTROL_LOGI("Executing LED Strip ON sequence");
}

static void exit_action_led_strip_on(led_control_fsm_t *fsm)
{
    LED_CONTROL_LOGI("exit action for state -> [%s]", state_name[fsm->state.curr]);
    LED_CONTROL_LOGI("OFF Animation Type   : %d", fsm->iface.off_animation);
    LED_CONTROL_LOGI("Executing LED Strip OFF sequence");
}


static void on_state_led_strip_off(led_control_fsm_t *fsm)
{
    // Function implementation goes here
    switch (fsm->event.id)
    {
        case EVT_TOUCH_SENSOR_LONG_PRESS:
        case EVT_TOUCH_SENSOR_SINGLE_PRESS:
        {
            enter_seq_led_strip_on(fsm);
        } break;
         
        default:
            LED_CONTROL_LOGI("event [%s] not handled in state [%s]",
                        event_router_get_id_name(fsm->event.id),
                        state_name[fsm->state.curr]);
        break;
    }
}



static void on_state_led_strip_on(led_control_fsm_t *fsm)
{

    switch (fsm->event.id)
    {
        #if USE_TOUCH_SENSOR
        case EVT_TOUCH_SENSOR_LONG_PRESS:
        {
            if (fsm->iface.current_dim_level == fsm->iface.dim_up_level)
            {
                fsm->iface.current_dim_level = fsm->iface.dim_down_level; // dim down
                LED_CONTROL_LOGI("Dimming down to level [%d]", fsm->iface.current_dim_level);
            }
            else
            {
                fsm->iface.current_dim_level = fsm->iface.dim_up_level; // dim up
                LED_CONTROL_LOGI("Dimming up to level [%d]", fsm->iface.current_dim_level);
            }
        } break;

        case EVT_TOUCH_SENSOR_SINGLE_PRESS:
        {
            exit_action_led_strip_on(fsm);
            enter_seq_led_strip_off(fsm);

        } break;

        default:
            LED_CONTROL_LOGI("event [%s] not handled in state [%s]",
                    event_router_get_id_name(fsm->event.id),
                    state_name[fsm->state.curr]);
            break;
    }

}

static void led_control_fsm_init(led_control_fsm_t *fsm)
{
    LED_CONTROL_LOGI("Initializing LED Control FSM");
    memset(&fsm->iface, 0, sizeof(led_control_iface_t));
    fsm->state.last = STATE_INVALID;

    fsm->iface.on_animation = LED_ANIMATION_LED_FORWARD_ON;
    fsm->iface.off_animation = LED_ANIMATION_LED_FORWARD_OFF;
    fsm->iface.dim_up_level = DIM_LEVEL_10;  
    fsm->iface.dim_down_level = DIM_LEVEL_3; 
    fsm->iface.current_dim_level = fsm->iface.dim_up_level;
    fsm->iface.animation_speed = 50; // ms

    // only strip 1 and strip 4 are used
    fsm->iface.strips[LED_STRIP_1].led_count = LED1_STRIP_LED_NUMBER;
    fsm->iface.strips[LED_STRIP_4].led_count = LED4_STRIP_LED_NUMBER;

    fsm->iface.strips[LED_STRIP_1].control =  led_strip_init(LED1_RMT_TX_CHANNEL, LED1_RMT_TX_GPIO, fsm->iface.strips[LED_STRIP_1].led_count, LED_STRIP_WS2812);
    if (!fsm->iface.strips[LED_STRIP_1].control) {
        LED_CONTROL_LOGI("LED strip [%d] initialization failed", LED_STRIP_1 + 1);
        return;
    }
    fsm->iface.strips[LED_STRIP_4].control =  led_strip_init(LED4_RMT_TX_CHANNEL, LED4_RMT_TX_GPIO, fsm->iface.strips[LED_STRIP_4].led_count, LED_STRIP_WS2812);
    if (!fsm->iface.strips[LED_STRIP_4].control) {
        LED_CONTROL_LOGI("LED strip [%d] initialization failed", LED_STRIP_4 + 1);
        return;
    }

    led_control_print_info(&fms);

    // default entry state
    enter_seq_led_strip_off(fsm);
}


static esp_err_t led_control_read_event(led_control_fsm_t *fsm)
{
    if (xQueueReceive(led_control_evt_queue, &fsm->event, portMAX_DELAY) == pdPASS)
    {
        return ESP_OK;
    }
    return ESP_FAIL;
}

esp_err_t led_control_write_event(event_t *event)
{
    if (xQueueSend(led_control_evt_queue, event, (TickType_t)10) == pdPASS) {
        return ESP_OK;
    }
    else {
        LED_CONTROL_LOGI("event [%s] lost in state [%s]",
                            event_router_get_id_name(fsm->event.id),
                            state_name[fsm->state.curr]);

        return ESP_FAIL;
    }
}

static esp_err_t led_control_process_event(led_control_fsm_t *fsm)
{
    switch (fsm->state.curr)
    {
        case STATE_LED_CONTROL_OFF:
            on_state_led_strip_off(fsm);
            break;

        case STATE_LED_CONTROL_ON:
            on_state_led_strip_on(fsm);
            break;

    default:
        break;
    }
}

static void led_control_print_info(led_control_fsm_t *fsm)
{
    LED_CONTROL_LOGI("ON Animation Type   : %d", fsm->iface.on_animation);
    LED_CONTROL_LOGI("OFF Animation Type  : %d", fsm->iface.off_animation);
    LED_CONTROL_LOGI("Strip1 led count    : %d", fsm->iface.strip1.led_count);
    LED_CONTROL_LOGI("Strip2 led count    : %d", fsm->iface.strip2.led_count);
    LED_CONTROL_LOGI("Dim Up Level        : %d", fsm->iface.dim_up_level);
    LED_CONTROL_LOGI("Dim Down Level      : %d", fsm->iface.dim_down_level);
    LED_CONTROL_LOGI("Animation speed     : %d", fsm->iface.animation_speed);
}

>>>>>>> ad235ded

/**
 * @brief Task to handle button events
 * 
 * @param arg 
 */
void led_control_task(void* arg)
{
<<<<<<< HEAD

    for (;;) {
        vTaskDelay(1000 / portTICK_PERIOD_MS);
=======
    LED_CONTROL_LOGI("Task started");
    led_control_fsm_t* fsm = malloc(sizeof(led_control_fsm_t)); 
    if (fsm == NULL) {
        LED_CONTROL_LOGE("Failed to allocate memory for FSM");
        vTaskDelete(NULL);
    }

    led_control_fsm_init(fsm);

    for (;;) {

        if(led_control_read_event(fsm) == ESP_OK)
        {
            LED_CONTROL_LOGI("Event received");
            led_control_process_event(fsm);
        }
        else
        {
            LED_CONTROL_LOGE("Failed to read event");
        }

>>>>>>> ad235ded
    }
}

/**
 * @brief Initialize button driver
 * 
 */
void led_control_init(void)
{
<<<<<<< HEAD
    led_control_evt_queue = xQueueCreate(5, sizeof(uint32_t));
    xTaskCreate(led_control_task, "led_control_task", 2048, NULL, 2, NULL);
    LED_CTRL_LOGI("Initialized");
=======
    led_control_evt_queue = xQueueCreate(10, sizeof(uint32_t));
    xTaskCreate(led_control_task, "led_control_task", 2048*4, NULL, 2, NULL);
    BUTTON_LOGI("Initialized");
>>>>>>> ad235ded
}
<|MERGE_RESOLUTION|>--- conflicted
+++ resolved
@@ -1,7 +1,3 @@
-<<<<<<< HEAD
-#include "led_control.h"
-=======
->>>>>>> ad235ded
 #include <stdint.h>
 #include "freertos/FreeRTOS.h"
 #include "freertos/task.h"
@@ -9,17 +5,12 @@
 #include "driver/gpio.h"
 #include "esp_log.h"
 #include "event_router.h"
-
-<<<<<<< HEAD
-
-static QueueHandle_t led_control_evt_queue;
-
-#define LED_CTRL_DEBUG_ENABLE
-#ifndef LED_CTRL_DEBUG_ENABLE
-    #define LED_CTRL_LOGI(...) do {} while(0)
-    #define LED_CTRL_LOGE(...) do {} while(0)
-    #define LED_CTRL_LOGW(...) do {} while(0)
-=======
+#include "led_control.h"
+#include "string.h"
+#include "driver/rmt.h"
+#include "led_strip.h"
+
+
 // LED1 Strip configuration
 #define LED1_RMT_TX_CHANNEL RMT_CHANNEL_0
 #define LED1_RMT_TX_GPIO (16)
@@ -51,39 +42,10 @@
     #define LED_CONTROL_LOGI(...) do {} while(0)
     #define LED_CONTROL_LOGE(...) do {} while(0)
     #define LED_CONTROL_LOGW(...) do {} while(0)
->>>>>>> ad235ded
 if
 #else
 // Tag used for ESP serial console messages
 	static const char *TAG = "[LED_CONTROL]";
-<<<<<<< HEAD
-	#define LED_CTRL_LOGI(...) ESP_LOGI(TAG, LOG_COLOR(LOG_COLOR_PURPLE) __VA_ARGS__)
-	#define LED_CTRL_LOGE(...) ESP_LOGE(TAG, LOG_COLOR(LOG_COLOR_PURPLE) __VA_ARGS__)
-	#define LED_CTRL_LOGW(...) ESP_LOGW(TAG, LOG_COLOR(LOG_COLOR_PURPLE) __VA_ARGS__)
-#endif
-
-
-// static void button_notify_event(uint32_t gpio_num, uint32_t btn_event)
-// {
-//     event_t event = {0}; 
-//     event.src = TASK_BUTTON;
-//     event.dest = TASK_LED_CONTROL;
-//     event.id = EVENT_INVALID;
-//     event.payload.len = 0;
-
-//     switch (gpio_num)
-//     {
-//         case BUTTON1_GPIO: event.id = btn_event; break;
-//     default:
-//         break;
-//     }
-
-//     if(event.id != EVENT_INVALID)
-//         event_router_write(&event);
-// }
-
-
-=======
 	#define LED_CONTROL_LOGI(...) ESP_LOGI(TAG, LOG_COLOR(LOG_COLOR_BROWN) __VA_ARGS__)
 	#define LED_CONTROL_LOGE(...) ESP_LOGE(TAG, LOG_COLOR(LOG_COLOR_BROWN) __VA_ARGS__)
 	#define LED_CONTROL_LOGW(...) ESP_LOGW(TAG, LOG_COLOR(LOG_COLOR_BROWN) __VA_ARGS__)
@@ -102,6 +64,8 @@
 static void on_state_led_strip_on(led_control_fsm_t *fsm);
 static void enter_seq_led_strip_on(led_control_fsm_t *fsm);
 static void exit_action_led_strip_on(led_control_fsm_t *fsm);
+static void entry_action_led_strip_on(led_control_fsm_t *fsm);
+static void led_control_print_info(led_control_fsm_t *fsm);
 
 
 static void led_control_set_state(led_control_fsm_t *fsm, led_control_state_t state)
@@ -145,6 +109,8 @@
     // Function implementation goes here
     switch (fsm->event.id)
     {
+        case EVT_BUTTON_LONG_PRESS:
+        case EVT_BUTTON_SINGLE_PRESS:
         case EVT_TOUCH_SENSOR_LONG_PRESS:
         case EVT_TOUCH_SENSOR_SINGLE_PRESS:
         {
@@ -166,7 +132,7 @@
 
     switch (fsm->event.id)
     {
-        #if USE_TOUCH_SENSOR
+        case EVT_BUTTON_LONG_PRESS:
         case EVT_TOUCH_SENSOR_LONG_PRESS:
         {
             if (fsm->iface.current_dim_level == fsm->iface.dim_up_level)
@@ -182,6 +148,7 @@
         } break;
 
         case EVT_TOUCH_SENSOR_SINGLE_PRESS:
+        case EVT_BUTTON_SINGLE_PRESS:
         {
             exit_action_led_strip_on(fsm);
             enter_seq_led_strip_off(fsm);
@@ -204,7 +171,7 @@
     fsm->state.last = STATE_INVALID;
 
     fsm->iface.on_animation = LED_ANIMATION_LED_FORWARD_ON;
-    fsm->iface.off_animation = LED_ANIMATION_LED_FORWARD_OFF;
+    fsm->iface.off_animation = LED_ANIMATION_LED_BACKWARD_OFF;
     fsm->iface.dim_up_level = DIM_LEVEL_10;  
     fsm->iface.dim_down_level = DIM_LEVEL_3; 
     fsm->iface.current_dim_level = fsm->iface.dim_up_level;
@@ -225,7 +192,7 @@
         return;
     }
 
-    led_control_print_info(&fms);
+    led_control_print_info(fsm);
 
     // default entry state
     enter_seq_led_strip_off(fsm);
@@ -247,10 +214,7 @@
         return ESP_OK;
     }
     else {
-        LED_CONTROL_LOGI("event [%s] lost in state [%s]",
-                            event_router_get_id_name(fsm->event.id),
-                            state_name[fsm->state.curr]);
-
+        LED_CONTROL_LOGI("event [%s] lost", event_router_get_id_name(event->id));
         return ESP_FAIL;
     }
 }
@@ -270,20 +234,20 @@
     default:
         break;
     }
+    return ESP_OK;
 }
 
 static void led_control_print_info(led_control_fsm_t *fsm)
 {
     LED_CONTROL_LOGI("ON Animation Type   : %d", fsm->iface.on_animation);
     LED_CONTROL_LOGI("OFF Animation Type  : %d", fsm->iface.off_animation);
-    LED_CONTROL_LOGI("Strip1 led count    : %d", fsm->iface.strip1.led_count);
-    LED_CONTROL_LOGI("Strip2 led count    : %d", fsm->iface.strip2.led_count);
+    LED_CONTROL_LOGI("Strip1 led count    : %d", fsm->iface.strips[LED_STRIP_1].led_count);
+    LED_CONTROL_LOGI("Strip4 led count    : %d", fsm->iface.strips[LED_STRIP_4].led_count);
     LED_CONTROL_LOGI("Dim Up Level        : %d", fsm->iface.dim_up_level);
     LED_CONTROL_LOGI("Dim Down Level      : %d", fsm->iface.dim_down_level);
     LED_CONTROL_LOGI("Animation speed     : %d", fsm->iface.animation_speed);
 }
 
->>>>>>> ad235ded
 
 /**
  * @brief Task to handle button events
@@ -292,11 +256,6 @@
  */
 void led_control_task(void* arg)
 {
-<<<<<<< HEAD
-
-    for (;;) {
-        vTaskDelay(1000 / portTICK_PERIOD_MS);
-=======
     LED_CONTROL_LOGI("Task started");
     led_control_fsm_t* fsm = malloc(sizeof(led_control_fsm_t)); 
     if (fsm == NULL) {
@@ -310,7 +269,7 @@
 
         if(led_control_read_event(fsm) == ESP_OK)
         {
-            LED_CONTROL_LOGI("Event received");
+            // LED_CONTROL_LOGI("Event received");
             led_control_process_event(fsm);
         }
         else
@@ -318,7 +277,6 @@
             LED_CONTROL_LOGE("Failed to read event");
         }
 
->>>>>>> ad235ded
     }
 }
 
@@ -328,13 +286,7 @@
  */
 void led_control_init(void)
 {
-<<<<<<< HEAD
-    led_control_evt_queue = xQueueCreate(5, sizeof(uint32_t));
-    xTaskCreate(led_control_task, "led_control_task", 2048, NULL, 2, NULL);
-    LED_CTRL_LOGI("Initialized");
-=======
-    led_control_evt_queue = xQueueCreate(10, sizeof(uint32_t));
+    led_control_evt_queue = xQueueCreate(10, sizeof(event_t));
     xTaskCreate(led_control_task, "led_control_task", 2048*4, NULL, 2, NULL);
-    BUTTON_LOGI("Initialized");
->>>>>>> ad235ded
-}
+    LED_CONTROL_LOGI("Initialized");
+}
