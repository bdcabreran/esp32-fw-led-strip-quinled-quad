/**
 * @file led_control.h
 * @author Bayron Cabrera (bayron.nanez@gmail.com)
 * @brief 
 * @version 0.1
 * @date 2023-04-04
 * 
 * @copyright Copyright (c) 2023
 * 
 */

#ifndef LED_CONTROL_H
#define LED_CONTROL_H

<<<<<<< HEAD
void led_control_init(void);
=======
#include "event_router.h"
#include "esp_err.h"
#include "stdbool.h"
#include "esp_timer.h"
#include "time.h"
#include "led_strip.h"

typedef enum
{
    STATE_INVALID = 0, 
    STATE_LED_CONTROL_OFF,
    STATE_LED_CONTROL_ON,
    STATE_LAST
}led_control_state_t;

typedef enum
{
    LED_STRIP_1,
    LED_STRIP_2,
    LED_STRIP_3,
    LED_STRIP_4,
    LED_STRIPn,
}led_strip_channel_t;

typedef enum 
{
    DIM_LEVEL_INVALID = 0,
    DIM_LEVEL_0,
    DIM_LEVEL_1,
    DIM_LEVEL_2,
    DIM_LEVEL_3,
    DIM_LEVEL_4,
    DIM_LEVEL_5,
    DIM_LEVEL_6,
    DIM_LEVEL_7,
    DIM_LEVEL_8,
    DIM_LEVEL_9,
    DIM_LEVEL_10,
    DIM_LEVEL_LAST

}dim_level_t;

typedef enum 
{
    LED_ANIMATION_INVALID = 0,
    LED_ANIMATION_LED_FORWARD_ON,   // turn on the leds from the first to the last
    LED_ANIMATION_LED_BACKWARD_OFF, // turn off the leds from the last to the first
    LED_ANIMATION_LAST,
}led_animation_t;

typedef struct {
    led_strip_t *control; // Pointer to control interface of the LED strip
    uint16_t led_count;   // Number of LEDs in the strip
} led_strip_control_t;

typedef struct {
    led_animation_t on_animation;      // Animation when LED is turned on
    led_animation_t off_animation;     // Animation when LED is turned off
    uint16_t animation_speed;          // Speed of animation
    dim_level_t dim_up_level;          // Dimming level when brightening
    dim_level_t dim_down_level;        // Dimming level when dimming
    dim_level_t current_dim_level;     // Current dim level
    led_strip_control_t strips[LED_STRIPn];     // Array of LED strips
} led_control_iface_t;

typedef struct 
{
    led_control_state_t curr;
    led_control_state_t last;
}led_control_st_t;

typedef struct
{
    led_control_st_t state;
    led_control_iface_t iface;
    event_t event;
}led_control_fsm_t;


void led_control_init(void);
esp_err_t led_control_write_event(event_t *event);
>>>>>>> ad235ded


#endif<|MERGE_RESOLUTION|>--- conflicted
+++ resolved
@@ -12,15 +12,13 @@
 #ifndef LED_CONTROL_H
 #define LED_CONTROL_H
 
-<<<<<<< HEAD
-void led_control_init(void);
-=======
 #include "event_router.h"
 #include "esp_err.h"
 #include "stdbool.h"
 #include "esp_timer.h"
 #include "time.h"
-#include "led_strip.h"
+
+typedef struct led_strip_s led_strip_t;
 
 typedef enum
 {
@@ -96,7 +94,6 @@
 
 void led_control_init(void);
 esp_err_t led_control_write_event(event_t *event);
->>>>>>> ad235ded
 
 
 #endif